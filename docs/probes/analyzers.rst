.. _analyzer-configuration:

Enabling Analyzers
------------------

The python application auto-discovers available analyzers. As long as the
requirements are fulfilled for an analyzer, it is automatically discovered and
enabled. By default, no analyzers are available. The following enumerates the
requirements to enable each analyzer bundled with the application.

ClamAV - GNU/Linux
``````````````````

To enable ClamAV on Debian Stable distribution, one should install several
packages:

.. code-block:: bash

    $ sudo apt-get install clamav-daemon

    [...]

    $ sudo freshclam

    [...]

    $ sudo service restart clamav-daemon

    [...]

ComodoCAVL - GNU/Linux
``````````````````````

Comodo Antivirus for Linux can be downloaded from the `editor download page
<http://www.comodo.com/home/internet-security/antivirus-for-linux.php>`_. The
following instruction enable to install the Debian package. By default, the
binaries are installed in ``/opt/COMODO/`` directory.

.. code-block:: bash

    $ ar x cav-linux_1.1.268025-1_iXXX.deb
    $ sudo tar xvf ~/data.tar.gz -C /

    [...]

Updates for the database can be performed with the following command:

.. code-block:: bash

    $ XAUTHORITY="$HOME/.Xauthority" sudo /opt/COMODO/menu/comodo-updater

    [...]

.. note:: Dependencies to update the database

    To be able to update the database using the updater provided with Comodo
    Antivirus for Linux, some dependecies needed for the graphical interface
    may be missing from the distribution. On Debian Stable system, one can
    install them with:

    .. code-block:: bash

        $ sudo apt-get install libqt4-sql libqt4-network libqtgui4

EsetNod32 - GNU/Linux
`````````````````````

One can request a trial version of Eset Nod32 Business Edition for Linux on the
`editor download page <http://www.eset.com/int/download/home/detail/family/71/>`_.

Once downloaded, the anti-virus can be installed with the following commands on
Debian. 

.. code-block:: bash

    $ sudo chmod u+x eset_nod32av_64bit_en.linux
    $ sudo apt-get install libgtk-2.0-0 libc6-i386
    $ sudo ./eset_nod32av_64bit_en.linux
    $ XAUTHORITY="$HOME/.Xauthority" sudo /opt/COMODO/menu/comodo-updater

    [...]

Binaries should be installed in ``/opt/eset/esets`` directory. Updates are
performed from the GUI:

.. code-block:: bash

    $ sudo /opt/eset/esets/bin/esets_gui

.. note:: Disabling the antivirus daemon

    To avoid the anti-virus to protect your system at startup, we deliberately
    disabled the script used to launch the anti-virus early at boot:

    .. code-block:: bash

        $ sudo service esets stop
        $ sudo mv /etc/init.d/esets /etc/init.d/esets.disable

TODO: Explain GUI

F-Prot - GNU/Linux
``````````````````

A copy of F-PROT anti-virus for Linux workstations is available on the
`editor download page
<http://www.f-prot.com/download/home_user/download_fplinux.html>`_.

The binaries should be installed in ``/usr/local/f-prot`` to make the python
application detect it automatically.

.. code-block:: bash

    $ sudo tar xvf fp-Linux.x86.32-ws.tar.gz -C /usr/local/

To launch an update, a configuration step is mandatory:

.. code-block:: bash

    $ sudo cp /usr/local/f-prot/f-prot.conf.default /etc/f-prot.conf

An update is launched with:

.. code-block:: bash

    $ sudo ./fpupdate
    ERROR: ld.so: object 'libesets_pac.so' from /etc/ld.so.preload cannot be preloaded: ignored.
    [...]

.. note:: Error

    If you see an error message like:

    .. code-block:: bash

        DownloadingWarning: Network - Connection failed (18), trying again...
        Downloading updateError: Update - Bad mergefile

    Just relaunch the script.

.. note:: Disclaimer

    The F-PROT anti-virus for Linux is free for home users, when used on
    personal workstations.

.. note:: Dependencies to update the database

    To be able to update the database using the updater provided with Comodo
    install them with:

    .. code-block:: bash

        $ sudo apt-get install libc6-i386


McAfeeVSCL -  GNU/Linux or Microsoft Windows
````````````````````````````````````````````

A free evaluation of McAfee VirusScan Command Line can be downloaded from the
`editor download page <http://www.mcafee.com/apps/downloads/free-evaluations/>`_.

The binaries should be installed in ``/usr/local/uvscan/`` on GNU/Linux system
and must be installed in ``C:\VSCL`` on Windows Systems. Let us note that
updates must be performed manually. Anti-virus databases and engines can be
downloaded `here <http://www.mcafee.com/apps/downloads/security-updates/security-updates.aspx>`_.

After downloading McAfee Virus Scan archive, create ``/usr/local/uvscan`` and
extract the archive in it:

.. code-block:: bash

    $ sudo mkdir /usr/local/uvscan
    $ sudo tar xvf vscl-XXX.tar.gz -C /usr/local/uvscan # replace using your values
    $ sudo chmod +x /usr/local/uvscan/uvscan

Extract also, using unzip program, the database:

.. code-block:: bash

    $ sudo unzip avvepo7536dat.zip -d /usr/local/uvscan
    $ cd /usr/local/uvscan
    $ sudo unzip avvdat-XXXX.zip

Sophos - Microsoft Windows
``````````````````````````

A free evaluation of Sophos Endpoint Antivirus can be downloaded from the
`editor download page
<http://www.sophos.com/en-us/products/endpoint-antivirus/free-trial.aspx>`_.
It should be detected automatically if the anti-virus is installed in its
default installation directory.

Kaspersky - Microsoft Windows
`````````````````````````````

A free evaluation of Kaspersky Internet Security can be requested on the
`editor download page
<http://usa.kaspersky.com/downloads/free-home-trials/Internet-security>`_. It
should be detected automatically if the anti-virus is installed in its default
installation directory.

Symantec - Microsoft Windows
````````````````````````````

The procedure to install a trial version of Symantec Endpoint Protection is
particularly tedious. We will not document its installation.

VirusTotal - GNU/Linux or Microsoft Windows
```````````````````````````````````````````

The VirusTotal analyzer can be installed easily by downloading the python
packages it depends on and by modifying its configuration file. From the
installation directory, one can execute:

On GNU/Linux:

.. code-block:: none

    $ pip install -r modules/external/virustotal/requirements.txt
    [...]
    $ python setup.py configure --VirusTotal
    running configure

    Welcome to IRMA VirusTotal module configuration script.

    The following script will help you to create a new configuration for
    VirusTotal module on IRMA probe application.

    Please answer to the following questions so this script can generate the files
    needed by the application. To abort the configuration, press CTRL+D.

    > Do you want to use VirusTotal private API? (y/N) N
    > What is the apikey you would you like to use for VirusTotal? <api key here>

On Microsoft Windows:

.. code-block:: none

    $ C:\Python27\Scripts\pip.exe install -r modules/external/virustotal/requirements.txt
    [...]
    $ C:\Python27\python.exe setup.py configure --VirusTotal
    [...]

.. note:: Meaning of the fields in the configuration file

    +----------------+-------------+------------+-----------+--------------------------------------------------+
    | Section        | Option      | Type       | Default   | Description                                      |
    +----------------+-------------+------------+-----------+--------------------------------------------------+
<<<<<<< HEAD
    |                |   apikey    | ``string`` |           | api_key used to query VirusTotal API             |
=======
    |                |   apikey    | ``string``  |           | api_key used to query VirusTotal API             |
>>>>>>> bf568005
    + VirusTotal     +-------------+------------+-----------+--------------------------------------------------+
    +                +   private   + ``boolean``+           + use private api (need a private api key)         |
    +----------------+-------------+------------+-----------+--------------------------------------------------+


NSRL - GNU/Linux
````````````````

The National Software Reference Library can be downloaded on the `NIST's web
page <http://www.nsrl.nist.gov/>`_. The provided files are stored in the RDS
(Reference Data Set) format. To use this analyzer, one must build first the
database. We use LevelDB as fast key-value storage library.

To build the dabatase, one must install first the dependencies:

.. code-block:: bash

    $ pip install -r modules/database/nsrl/requirements.txt

A (not optimized and very slow) helper script is provided to build the
database:

.. code-block:: bash

    $ mkdir /home/irma/leveldb
    $ python -m modules.database.nsrl.nsrl create -t os NSRLOS.txt /home/irma/leveldb/os_db
    $ python -m modules.database.nsrl.nsrl create -t manufacturer NSRLMfg.txt /home/irma/leveldb/mfg_db
    $ python -m modules.database.nsrl.nsrl create -t product NSRLProd.txt /home/irma/leveldb/prod_db
    $ python -m modules.database.nsrl.nsrl create -t file NSRLFile.txt /home/irma/leveldb/file_db

Finally, one must indicate to the analyzer where to find the files for the
database:

.. code-block:: none

    $ python setup.py configure --NSRL
    running configure

    Welcome to IRMA NSRL module configuration script.

    The following script will help you to create a new configuration for
    NSRL module on IRMA probe application.

    Please answer to the following questions so this script can generate the files
    needed by the application. To abort the configuration, press CTRL+D.

    > Where is located NSRL OS database? /home/irma/leveldb/os_db
    > Where is located NSRL MFG database? /home/irma/leveldb/mfg_db
    > Where is located NSRL PRODUCT database? /home/irma/leveldb/prod_db
    > Where is located NSRL FILE database? /home/irma/leveldb/file_db

The last command ask questions to the user for the configuration file
located at ``modules/database/nsrl/config.ini``.

.. note:: Error

    If you see an error message like:

    .. code-block:: bash

        fatal error: Python.h: No such file or directory

    Then you'll need to install python-dev package (for Debian like systems).

.. note:: Meaning of the fields in the configuration file

    +----------------+-------------+------------+-----------+---------------------------------------+
    | Section        | Option      | Type       | Default   | Description                           |
    +----------------+-------------+------------+-----------+---------------------------------------+
    |                | nsrl_os_db  | ``string`` |           | location of the OS database           |
    |                +-------------+------------+-----------+---------------------------------------+
    |                | nsrl_mfg_db | ``string`` |           | location of the Manufacturer database |
    |     NSRL       +-------------+------------+-----------+---------------------------------------+
    |                | nsrl_file_db| ``string`` |           | location of the File database         |
    |                +-------------+------------+-----------+---------------------------------------+
    |                | nsrl_prod_db| ``string`` |           | location of the Product database      |
    +----------------+-------------+------------+-----------+---------------------------------------+

StaticAnalyzer - GNU/Linux or Microsoft Windows
```````````````````````````````````````````````

The PE File analyzer adapted from Cuckoo Sandbox can be installed easily. One
need to install the python packages it depends on. From the installation
directory, one can execute:

On GNU/Linux:

.. code-block:: bash

    $ pip install -r modules/metadata/pe_analyzer/requirements.txt
    [...]

On Microsoft Windows, you need cygwin to successfully install the requirements
(see `python-magic documentation
<https://github.com/ahupp/python-magic#dependencies>`_ for installation details):

.. code-block:: none

    $ C:\Python27\Scripts\pip.exe install -r modules/metadata/pe_analyzer/requirements.txt
    [...]<|MERGE_RESOLUTION|>--- conflicted
+++ resolved
@@ -8,6 +8,7 @@
 enabled. By default, no analyzers are available. The following enumerates the
 requirements to enable each analyzer bundled with the application.
 
+
 ClamAV - GNU/Linux
 ``````````````````
 
@@ -17,30 +18,27 @@
 .. code-block:: bash
 
     $ sudo apt-get install clamav-daemon
-
-    [...]
-
+    [...]
     $ sudo freshclam
-
-    [...]
-
+    [...]
     $ sudo service restart clamav-daemon
-
     [...]
 
 ComodoCAVL - GNU/Linux
 ``````````````````````
 
-Comodo Antivirus for Linux can be downloaded from the `editor download page
+Comodo Antivirus for Linux can be downloaded from the `Comodo's download page
 <http://www.comodo.com/home/internet-security/antivirus-for-linux.php>`_. The
 following instruction enable to install the Debian package. By default, the
-binaries are installed in ``/opt/COMODO/`` directory.
-
-.. code-block:: bash
-
+binaries are installed in ``/opt/COMODO/`` directory. As ComodoCAVL is not
+packaged for the current Debian Stable distribution, we must install it
+manually:
+
+.. code-block:: bash
+
+    $ sudo apt-get install binutils
     $ ar x cav-linux_1.1.268025-1_iXXX.deb
     $ sudo tar xvf ~/data.tar.gz -C /
-
     [...]
 
 Updates for the database can be performed with the following command:
@@ -48,7 +46,6 @@
 .. code-block:: bash
 
     $ XAUTHORITY="$HOME/.Xauthority" sudo /opt/COMODO/menu/comodo-updater
-
     [...]
 
 .. note:: Dependencies to update the database
@@ -66,10 +63,9 @@
 `````````````````````
 
 One can request a trial version of Eset Nod32 Business Edition for Linux on the
-`editor download page <http://www.eset.com/int/download/home/detail/family/71/>`_.
-
+`Eset download page <http://www.eset.com/int/download/home/detail/family/71/>`_.
 Once downloaded, the anti-virus can be installed with the following commands on
-Debian. 
+Debian. Just follow the typical installation on the GUI:
 
 .. code-block:: bash
 
@@ -77,7 +73,6 @@
     $ sudo apt-get install libgtk-2.0-0 libc6-i386
     $ sudo ./eset_nod32av_64bit_en.linux
     $ XAUTHORITY="$HOME/.Xauthority" sudo /opt/COMODO/menu/comodo-updater
-
     [...]
 
 Binaries should be installed in ``/opt/eset/esets`` directory. Updates are
@@ -97,13 +92,11 @@
         $ sudo service esets stop
         $ sudo mv /etc/init.d/esets /etc/init.d/esets.disable
 
-TODO: Explain GUI
-
 F-Prot - GNU/Linux
 ``````````````````
 
 A copy of F-PROT anti-virus for Linux workstations is available on the
-`editor download page
+`F-PROT download page
 <http://www.f-prot.com/download/home_user/download_fplinux.html>`_.
 
 The binaries should be installed in ``/usr/local/f-prot`` to make the python
@@ -137,11 +130,6 @@
         Downloading updateError: Update - Bad mergefile
 
     Just relaunch the script.
-
-.. note:: Disclaimer
-
-    The F-PROT anti-virus for Linux is free for home users, when used on
-    personal workstations.
 
 .. note:: Dependencies to update the database
 
@@ -246,11 +234,7 @@
     +----------------+-------------+------------+-----------+--------------------------------------------------+
     | Section        | Option      | Type       | Default   | Description                                      |
     +----------------+-------------+------------+-----------+--------------------------------------------------+
-<<<<<<< HEAD
     |                |   apikey    | ``string`` |           | api_key used to query VirusTotal API             |
-=======
-    |                |   apikey    | ``string``  |           | api_key used to query VirusTotal API             |
->>>>>>> bf568005
     + VirusTotal     +-------------+------------+-----------+--------------------------------------------------+
     +                +   private   + ``boolean``+           + use private api (need a private api key)         |
     +----------------+-------------+------------+-----------+--------------------------------------------------+
