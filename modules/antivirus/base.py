import logging
import re
import os
import sys
import glob
import locale

from lib.common.hash import sha256sum
from subprocess import Popen, PIPE


log = logging.getLogger(__name__)


class Antivirus(object):
    """Antivirus Base Class"""

    # ===========
    #  Constants
    # ===========

    class ScanResult:
        CLEAN = 0
        INFECTED = 1
        ERROR = 2

    class ScanHeuristic:
        NONE = 0
        LOW = 1
        MEDIUM = 2
        HIGH = 3

    # ==================================
    #  Constructor and destructor stuff
    # ==================================

    def __init__(self, *args, **kwargs):
        # set default antivirus information
        self._name = None
        self._version = None
        self._database = None
        # scan tool variables
        self._scan_path = None
        self._scan_args = []
        self._scan_retcodes = {
            self.ScanResult.CLEAN: lambda x: x in [0],
            self.ScanResult.INFECTED: lambda x: x in [1],
            self.ScanResult.ERROR: lambda x:
                not self._scan_retcodes[self.ScanResult.CLEAN](x) and
                not self._scan_retcodes[self.ScanResult.INFECTED](x),
        }
        # scan options
        # TODO: implement heuristics levels
        self._scan_heuristic = self.ScanHeuristic.NONE
        # scan pattern-matching
        self._scan_patterns = []
        # initialize result as an empty dictionary
        self._scan_results = dict()
        self._is_windows = sys.platform.startswith('win')

    # ====================
    #  Antivirus methods
    # ====================

    # TODO: enable multiple paths
    # TODO: enable heuristics levels
    def scan_cmd(self, paths, heuristic=None):
        cmd = self.scan_path
        args = self.scan_args
        return self.build_cmd(cmd, args, paths)

    # TODO: implement heuristic levels
    def scan(self, paths, heuristic=None):
        # reset result to an empty dictionary
        self._scan_results = dict()
        # check if patterns are set
        if not self.scan_patterns:
            raise ValueError("scan_patterns not defined")
        # build the command to be executed and run it
        if isinstance(paths, list):
            paths = map(os.path.abspath, paths)
        else:
            paths = os.path.abspath(paths)
        cmd = self.scan_cmd(paths, heuristic)
        results = self.run_cmd(cmd)
        log.debug("Executed command line: {0}, ".format(cmd) +
                  "results {0}".format(results))
        return self.check_scan_results(paths, results)

    # ==================
    #  Internal helpers
    # ==================

    @staticmethod
    def build_cmd(cmd, *args):
        cmd = [cmd]
        for param in args:
            if isinstance(param, (tuple, list)):
                cmd.extend(param)
            else:
                cmd.append(param)
        return " ".join(cmd)

    @staticmethod
    def run_cmd(cmd):
        # remove whitespace with re.sub, then split()
        re.sub(r'\s+', ' ', cmd)
        cmdarray = cmd.split()
        # execute command with popen, clean up outputs
        pd = Popen(cmdarray, stdout=PIPE, stderr=PIPE)
        raw_stdout, stderr = map(lambda x: x.strip() if x.strip() else None,
                                 pd.communicate())
        retcode = pd.returncode
        if raw_stdout is not None and sys.platform.startswith('win'):
            # get local encoding
            local_encoding = sys.__stdout__.encoding
            if local_encoding is None:
                local_encoding = locale.getpreferredencoding()
            # decode local encoding of stdout
            stdout = raw_stdout.decode(local_encoding)
        else:
            stdout = raw_stdout
        # return tuple (retcode, out, err)
        return (retcode, stdout, stderr)

    @staticmethod
    def locate(file, paths=None, syspath=True):
        # always add system path to search paths
        search_paths = os.environ.get('PATH', None) if syspath else None
        search_paths = search_paths.split(os.pathsep) if search_paths else []
        # append additionnal paths
        if paths:
            paths = [paths] if isinstance(paths, basestring) else list(paths)
            search_paths.extend(paths)
        # search path using glob to support meta-characters
        results = []
        search_paths = map(lambda p: os.path.join(p, file), search_paths)
        for path in search_paths:
            results.extend(glob.glob(path))
        # convert to absolute paths
        return map(os.path.abspath, results) if results else []

    def check_scan_results(self, paths, results):
        log.debug("scan results for {0}: {1}".format(paths, results))
        # create clean entries for all paths
        # TODO: add more info
        self.scan_results[paths] = None
        # unpack results and uniformize return code
        retcode, stdout, stderr = results
        if self._scan_retcodes[self.ScanResult.INFECTED](retcode):
            retcode = self.ScanResult.INFECTED
        elif self._scan_retcodes[self.ScanResult.ERROR](retcode):
            retcode = self.ScanResult.ERROR
            log.error("command line returned {0}".format(retcode) +
                      ": {0}".format((stdout, stderr)))
<<<<<<< HEAD
=======
        elif self._scan_retcodes[self.ScanResult.CLEAN](retcode):
            retcode = self.ScanResult.CLEAN
>>>>>>> 6f1ba3c4
        else:
            reason = ("unhandled return code {0} ".format(retcode) +
                      "in class {0}: ".format(type(self).__name__) +
                      "{0}".format(results))
            raise RuntimeError(reason)
        # handle infected and error error codes
        if retcode in [self.ScanResult.INFECTED, self.ScanResult.ERROR]:
            if stdout:
                is_false_positive = True
                for pattern in self.scan_patterns:
                    matches = pattern.finditer(stdout)
                    for match in matches:
                        filename = match.group('file').lower()
                        self.scan_results[filename] = match.group('name')
<<<<<<< HEAD
=======
                        is_false_positive = False
                # handle false positive (detected as infected but no result)
                if is_false_positive:
                    retcode = self.ScanResult.CLEAN
>>>>>>> 6f1ba3c4
        return retcode

    # =========================================================================
    #  getters (for RO variable, for late resolution and value uniformisation)
    # =========================================================================

    @property
    def name(self):
        if not self._name:
            self._name = self.get_name()
        return self._name

    @property
    def version(self):
        if not self._version:
            self._version = self.get_version()
        return self._version

    @property
    def database(self):
        if not self._database:
            self._database = self.get_database()
        return self._database

    @property
    def scan_path(self):
        if not self._scan_path:
            self._scan_path = self.get_scan_path()
        return self._scan_path

    @property
    def scan_args(self):
        if not self._scan_args:
            self._scan_args = str(self.get_scan_args())
        return self._scan_args

    @property
    def scan_patterns(self):
        if isinstance(self._scan_patterns, (tuple, list)):
            results = self._scan_patterns
        else:
            results = list(self._scan_patterns)
        return results

    @property
    def scan_results(self):
        return self._scan_results

    # ==========================================
    #  Antivirus methods (need to be overriden)
    # ==========================================

    def get_name(self):
        """return the name of the antivirus"""
        return None

    def get_version(self):
        """return the version of the antivirus"""
        return None

    def get_database(self):
        """return list of files in the database"""
        return None

    def get_scan_path(self):
        """return the full path of the scan tool"""
        return None

    def get_scan_args(self):
        """return the scan arguments"""
        return None

##############################################################################
# CLI for debug purposes
##############################################################################

if __name__ == '__main__':

    ##########################################################################
    # imports
    ##########################################################################

    import argparse
    from modules.antivirus.clam import Clam
    from modules.antivirus.comodo_cavl import ComodoCAVL
    from modules.antivirus.eset_nod32 import EsetNod32
    from modules.antivirus.fprot import FProt
    from modules.antivirus.mcafee_vscl import McAfeeVSCL
    from modules.antivirus.sophos import Sophos
    from modules.antivirus.kaspersky import Kaspersky
    from modules.antivirus.symantec import Symantec

    ##########################################################################
    # helpers
    ##########################################################################

    antivirus_mapping = {
        'clam':        Clam,
        'comodo_cavl': ComodoCAVL,
        'eset_nod32':  EsetNod32,
        'fprot':       FProt,
        'mcafee_vscl': McAfeeVSCL,
        'sophos':      Sophos,
        'kaspersky':   Kaspersky,
        'symantec':    Symantec,
    }

    def antivirus_info(**kwargs):
        antivirus = antivirus_mapping[kwargs['antivirus']]()
        # build output string
        result = "name    : {0}\n".format(antivirus.name)
        result += "version : {0}\n".format(antivirus.version)
        result += "database: \n"
        if antivirus.database:
            for file in antivirus.database:
                result += "    {0} (sha256 = {1})\n".format(file,
                                                            sha256sum(file))
        print(result)

    def antivirus_scan(**kwargs):
        antivirus = antivirus_mapping[kwargs['antivirus']]()
        for filename in kwargs['filename']:
            antivirus.scan(filename)
        results = map(lambda d: "{0}: {1}".format(d[0], d[1]),
                      antivirus.scan_results.items())
        print("\n".join(results))

    ##########################################################################
    # command line program
    ##########################################################################

    # define command line arguments
    parser = argparse.ArgumentParser(description='Antivirus CLI mode')
    parser.add_argument('antivirus',
                        type=str,
                        choices=antivirus_mapping.keys(),
                        help='filename to scan')
    parser.add_argument('-v',
                        '--verbose',
                        action='count',
                        default=0)
    subparsers = parser.add_subparsers(help='sub-command help')

    # create the info parser
    info_parser = subparsers.add_parser('info',
                                        help='show antivirus information')
    info_parser.set_defaults(func=antivirus_info)

    # create the scan parser
    scan_parser = subparsers.add_parser('scan',
                                        help='scan given filename list')
    scan_parser.add_argument('filename',
                             type=str,
                             nargs='+',
                             help='filename to scan')
    scan_parser.set_defaults(func=antivirus_scan)

    args = parser.parse_args()

    # set verbosity
    if args.verbose == 1:
        logging.basicConfig(level=logging.INFO)
    elif args.verbose == 2:
        logging.basicConfig(level=logging.DEBUG)

    args = vars(parser.parse_args())
    func = args.pop('func')
    # with 'func' removed, args is now a kwargs
    # with only the specific arguments
    # for each subfunction useful for interactive mode.
    func(**args)<|MERGE_RESOLUTION|>--- conflicted
+++ resolved
@@ -153,11 +153,8 @@
             retcode = self.ScanResult.ERROR
             log.error("command line returned {0}".format(retcode) +
                       ": {0}".format((stdout, stderr)))
-<<<<<<< HEAD
-=======
         elif self._scan_retcodes[self.ScanResult.CLEAN](retcode):
             retcode = self.ScanResult.CLEAN
->>>>>>> 6f1ba3c4
         else:
             reason = ("unhandled return code {0} ".format(retcode) +
                       "in class {0}: ".format(type(self).__name__) +
@@ -172,13 +169,10 @@
                     for match in matches:
                         filename = match.group('file').lower()
                         self.scan_results[filename] = match.group('name')
-<<<<<<< HEAD
-=======
                         is_false_positive = False
                 # handle false positive (detected as infected but no result)
                 if is_false_positive:
                     retcode = self.ScanResult.CLEAN
->>>>>>> 6f1ba3c4
         return retcode
 
     # =========================================================================
