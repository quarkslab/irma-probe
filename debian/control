--- conflicted
+++ resolved
@@ -8,8 +8,7 @@
 
 Package: irma-probe
 Architecture: all
-<<<<<<< HEAD
-Depends: ${shlibs:Depends}, ${misc:Depends}, python, python-pip
+Depends: ${misc:Depends}, python, python-pip
 Description: Base install for Irma probes
 
 Package: irma-probe-rsyslog
@@ -20,8 +19,4 @@
 Package: irma-probe-logrotate
 Architecture: all
 Depends: ${shlibs:Depends}, ${misc:Depends}, rsyslog
-Description: logrotate configuration for IRMA probes
-=======
-Depends: ${misc:Depends}, python, python-pip
-Description: Base install for Irma probes
->>>>>>> 9a77c081
+Description: logrotate configuration for IRMA probes